from unittest import mock

from django.contrib.auth.models import Permission, User
from django.db.utils import ProgrammingError
from django.test import TestCase
from django.urls import reverse

from .fixture import FixtureAlreadyExists, FixtureGenerationError, generate_fixture
from .models import Categoria, Club, Equipo, Liga, PartidoFixture, Torneo


class EquipoGenerateViewTests(TestCase):
    def setUp(self):
        self.user = User.objects.create_user(
            username="tester",
            password="testpass123",
            is_staff=True,
        )
        permission = Permission.objects.get(codename="add_equipo")
        self.user.user_permissions.add(permission)
        self.client.login(username="tester", password="testpass123")

        self.club = Club.objects.create(nombre="Club Generador")
        self.liga = Liga.objects.create(nombre="Liga Test", temporada="2024")
        self.categoria_a = Categoria.objects.create(liga=self.liga, nombre="Sub 10")
        self.categoria_b = Categoria.objects.create(liga=self.liga, nombre="Sub 12")

    def test_generate_creates_equipo_for_all_categories(self):
        response = self.client.post(
            reverse("ligas:equipo_generate"),
            {"club": self.club.id, "liga": self.liga.id},
        )

        self.assertRedirects(
            response,
            reverse("ligas:equipo_list"),
            fetch_redirect_response=False,
        )

        equipos = Equipo.objects.filter(club=self.club, categoria__liga=self.liga)
        self.assertEqual(equipos.count(), 2)
        self.assertEqual(
            equipos.get(categoria=self.categoria_a).alias,
            f"{self.club.nombre} - {self.categoria_a.nombre}",
        )

    def test_generate_skips_existing_equipo(self):
        Equipo.objects.create(club=self.club, categoria=self.categoria_a, alias="Personalizado")

        response = self.client.post(
            reverse("ligas:equipo_generate"),
            {"club": self.club.id, "liga": self.liga.id},
        )

        self.assertRedirects(
            response,
            reverse("ligas:equipo_list"),
            fetch_redirect_response=False,
        )

        equipos = Equipo.objects.filter(club=self.club, categoria__liga=self.liga)
        self.assertEqual(equipos.count(), 2)
        self.assertEqual(
            equipos.get(categoria=self.categoria_a).alias,
            "Personalizado",
        )
        self.assertEqual(
            equipos.get(categoria=self.categoria_b).alias,
            f"{self.club.nombre} - {self.categoria_b.nombre}",
        )


class FixtureGenerationServiceTests(TestCase):
    def setUp(self):
        self.liga = Liga.objects.create(nombre="Liga Test", temporada="2024")
        self.torneo_par = Torneo.objects.create(liga=self.liga, nombre="Apertura")
        self.torneo_impar = Torneo.objects.create(liga=self.liga, nombre="Clausura")

    def test_generate_fixture_even_clubs(self):
        clubes = [
            Club.objects.create(nombre="Club A"),
            Club.objects.create(nombre="Club B"),
            Club.objects.create(nombre="Club C"),
            Club.objects.create(nombre="Club D"),
        ]

        created = generate_fixture(self.torneo_par, clubes)
        self.assertEqual(len(created), len(clubes) * (len(clubes) - 1))

        partidos = PartidoFixture.objects.filter(torneo=self.torneo_par)
        self.assertEqual(partidos.count(), len(created))
        self.assertEqual(
            partidos.filter(ronda=PartidoFixture.RONDA_IDA).count(),
            (len(clubes) - 1) * (len(clubes) // 2),
        )
        self.assertEqual(
            partidos.filter(ronda=PartidoFixture.RONDA_VUELTA).count(),
            (len(clubes) - 1) * (len(clubes) // 2),
        )

        pairings = {}
        for partido in partidos:
            pair = tuple(sorted([partido.club_local_id, partido.club_visitante_id]))
            pairings.setdefault(pair, []).append(partido)

        for pair, matches in pairings.items():
            self.assertEqual(len(matches), 2)
            rondas = {match.ronda for match in matches}
            self.assertEqual(rondas, {PartidoFixture.RONDA_IDA, PartidoFixture.RONDA_VUELTA})
            locales = {match.club_local_id for match in matches}
            self.assertEqual(locales, set(pair))

        fechas_por_ronda = len(clubes) - 1
        for fecha in range(1, fechas_por_ronda + 1):
            ida = partidos.filter(ronda=PartidoFixture.RONDA_IDA, fecha_nro=fecha)
            vuelta = partidos.filter(ronda=PartidoFixture.RONDA_VUELTA, fecha_nro=fecha)
            self.assertEqual(ida.count(), vuelta.count())
            cruces_ida = {(m.club_local_id, m.club_visitante_id) for m in ida}
            for match in vuelta:
                self.assertIn((match.club_visitante_id, match.club_local_id), cruces_ida)

        totales_local = {club.id: 0 for club in clubes}
        totales_visita = {club.id: 0 for club in clubes}
        for partido in partidos:
            totales_local[partido.club_local_id] += 1
            totales_visita[partido.club_visitante_id] += 1
        for club in clubes:
            self.assertEqual(totales_local[club.id], totales_visita[club.id])

        with self.assertRaises(FixtureAlreadyExists):
            generate_fixture(self.torneo_par, clubes)

    def test_generate_fixture_odd_clubs(self):
        clubes = [
            Club.objects.create(nombre="Club 1"),
            Club.objects.create(nombre="Club 2"),
            Club.objects.create(nombre="Club 3"),
            Club.objects.create(nombre="Club 4"),
            Club.objects.create(nombre="Club 5"),
        ]

        generate_fixture(self.torneo_impar, clubes)

        partidos = PartidoFixture.objects.filter(torneo=self.torneo_impar)
        self.assertEqual(partidos.count(), len(clubes) * (len(clubes) - 1))

        ids = {club.id for club in clubes}
        libres = {club.id: 0 for club in clubes}
        fechas_por_ronda = len(clubes)
        for fecha in range(1, fechas_por_ronda + 1):
            fecha_partidos = partidos.filter(ronda=PartidoFixture.RONDA_IDA, fecha_nro=fecha)
            jugando = {p.club_local_id for p in fecha_partidos} | {p.club_visitante_id for p in fecha_partidos}
            libres_fecha = ids - jugando
            self.assertEqual(len(libres_fecha), 1)
            libres[libres_fecha.pop()] += 1
        for cuenta in libres.values():
            self.assertEqual(cuenta, 1)

        totales_local = {club.id: 0 for club in clubes}
        totales_visita = {club.id: 0 for club in clubes}
        for partido in partidos:
            totales_local[partido.club_local_id] += 1
            totales_visita[partido.club_visitante_id] += 1
        for club in clubes:
            self.assertEqual(totales_local[club.id], totales_visita[club.id])

        with self.assertRaises(FixtureAlreadyExists):
            generate_fixture(self.torneo_impar, clubes)

        with self.assertRaises(FixtureGenerationError):
            generate_fixture(Torneo.objects.create(liga=self.liga, nombre="Preliminar"), [clubes[0]])

<<<<<<< HEAD
    def test_generate_fixture_missing_table(self):
        clubes = [
            Club.objects.create(nombre="Club X"),
            Club.objects.create(nombre="Club Y"),
        ]

        with mock.patch.object(
            PartidoFixture.objects,
            "filter",
            side_effect=ProgrammingError("missing relation"),
        ):
            with self.assertRaises(FixtureGenerationError) as ctx:
                generate_fixture(self.torneo_par, clubes)

        self.assertIn("migraciones", str(ctx.exception))
        self.assertFalse(PartidoFixture.objects.filter(torneo=self.torneo_par).exists())

=======
>>>>>>> ae50c23a

class TorneoFixtureViewTests(TestCase):
    def setUp(self):
        self.user = User.objects.create_user(
            username="fixture-admin",
            password="testpass123",
            is_staff=True,
        )
        perms = Permission.objects.filter(codename__in=["view_torneo", "add_partidofixture"])
        self.user.user_permissions.add(*perms)
        self.client.login(username="fixture-admin", password="testpass123")

        self.liga = Liga.objects.create(nombre="Liga Vista", temporada="2025")
        self.torneo = Torneo.objects.create(liga=self.liga, nombre="Invierno")
        self.categoria = Categoria.objects.create(liga=self.liga, nombre="Sub 15")

        self.clubes = [
            Club.objects.create(nombre="Vista Club 1"),
            Club.objects.create(nombre="Vista Club 2"),
            Club.objects.create(nombre="Vista Club 3"),
            Club.objects.create(nombre="Vista Club 4"),
        ]
        for club in self.clubes:
            Equipo.objects.create(club=club, categoria=self.categoria, alias=f"{club.nombre} - Sub 15")

        self.url = reverse("ligas:torneo_fixture", args=[self.torneo.pk])

    def test_fixture_page_shows_clubs(self):
        response = self.client.get(self.url)
        self.assertEqual(response.status_code, 200)
        self.assertEqual(response.context["club_count"], len(self.clubes))

    def test_post_generates_fixture(self):
        response = self.client.post(self.url)
        self.assertRedirects(response, self.url)
        partidos = PartidoFixture.objects.filter(torneo=self.torneo)
        self.assertTrue(partidos.exists())

        count = partidos.count()
        response = self.client.post(self.url)
        self.assertRedirects(response, self.url)
<<<<<<< HEAD
        self.assertEqual(PartidoFixture.objects.filter(torneo=self.torneo).count(), count)

    def test_fixture_page_handles_missing_table(self):
        with mock.patch.object(
            PartidoFixture.objects,
            "filter",
            side_effect=ProgrammingError("missing relation"),
        ):
            response = self.client.get(self.url)

        self.assertEqual(response.status_code, 200)
        self.assertTrue(response.context["fixture_table_missing"])
        self.assertContains(response, "No se detectó la tabla de partidos de fixture")
=======
        self.assertEqual(PartidoFixture.objects.filter(torneo=self.torneo).count(), count)
>>>>>>> ae50c23a
<|MERGE_RESOLUTION|>--- conflicted
+++ resolved
@@ -170,7 +170,6 @@
         with self.assertRaises(FixtureGenerationError):
             generate_fixture(Torneo.objects.create(liga=self.liga, nombre="Preliminar"), [clubes[0]])
 
-<<<<<<< HEAD
     def test_generate_fixture_missing_table(self):
         clubes = [
             Club.objects.create(nombre="Club X"),
@@ -188,8 +187,6 @@
         self.assertIn("migraciones", str(ctx.exception))
         self.assertFalse(PartidoFixture.objects.filter(torneo=self.torneo_par).exists())
 
-=======
->>>>>>> ae50c23a
 
 class TorneoFixtureViewTests(TestCase):
     def setUp(self):
@@ -231,7 +228,6 @@
         count = partidos.count()
         response = self.client.post(self.url)
         self.assertRedirects(response, self.url)
-<<<<<<< HEAD
         self.assertEqual(PartidoFixture.objects.filter(torneo=self.torneo).count(), count)
 
     def test_fixture_page_handles_missing_table(self):
@@ -245,6 +241,3 @@
         self.assertEqual(response.status_code, 200)
         self.assertTrue(response.context["fixture_table_missing"])
         self.assertContains(response, "No se detectó la tabla de partidos de fixture")
-=======
-        self.assertEqual(PartidoFixture.objects.filter(torneo=self.torneo).count(), count)
->>>>>>> ae50c23a
